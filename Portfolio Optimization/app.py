--- conflicted
+++ resolved
@@ -1,7 +1,3 @@
-<<<<<<< HEAD
-import json
-import logging
-=======
 import requests
 from google.cloud import bigquery
 from dotenv import load_dotenv
@@ -15,38 +11,21 @@
 from typing import Dict, Any, List, Optional
 from google.api_core import retry
 from firebase_admin import auth, initialize_app
->>>>>>> 2781553d
 import uuid
-from datetime import datetime
-from http.client import HTTPException
-from typing import Dict, Any
-
+import os
+import pytz
 import granian
-import pytz
-from fastapi import FastAPI, Header, HTTPException, Depends
-from fastapi.security import HTTPBearer
-from firebase_admin import initialize_app, auth
-from google.cloud import bigquery, pubsub_v1
-from google.oauth2 import service_account
-from dotenv import load_dotenv
-import os
-
-from granian.constants import Interfaces
-from pydantic import field_validator, BaseModel
-from fastapi.middleware.cors import CORSMiddleware
-
-from src.utils.validators import dateUtil
-
-<<<<<<< HEAD
+import logging
+
+from src.optimizer import run_optimization_pipeline
+from src.utils.validators import *
+
 load_dotenv()
-=======
->>>>>>> 2781553d
+logging.basicConfig(level=logging.INFO, format='%(asctime)s - %(levelname)s - %(message)s')
+logger = logging.getLogger(__name__)
+
 API_KEY = os.getenv("API_KEY")
 BQ_TABLE = os.getenv("BQ_TABLE")
-
-logging.basicConfig(level=logging.INFO, format='%(asctime)s - %(name)s - %(levelname)s - %(message)s')
-logger = logging.getLogger(__name__)
-
 try:
     credentials_path = os.getenv('GOOGLE_APPLICATION_CREDENTIALS')
 
@@ -62,61 +41,43 @@
 
 security = HTTPBearer()
 
+# Initialize FastAPI app
 app = FastAPI(
     title="Portfolio Optimization API",
-<<<<<<< HEAD
-    description="API for Portfolio Optimization",
-    version="1.0.0",
-    docs_url="/docs",
-    redoc_url="/redoc"
-)
-=======
     description="API for portfolio optimization and analysis",
     version="1.0.2",
     docs_url="/docs",
     redoc_url="/redoc"
 )
 
->>>>>>> 2781553d
 app.add_middleware(
     CORSMiddleware,
-    allow_origins=["*", "http://localhost:5173", "https://portfolio-backend-741957175071.asia-southeast2.run.app",
-                   "https://portfolio-frontend-741957175071.asia-southeast2.run.app"],
+    allow_origins=["*", "http://localhost:5173", "https://portfolio-backend-741957175071.asia-southeast2.run.app"],
     allow_credentials=True,
     allow_methods=["*"],
-    allow_headers=["*"]
+    allow_headers=["*"],
 )
 
-<<<<<<< HEAD
-publisher = pubsub_v1.PublisherClient()
-PROJECT_ID = os.getenv("PROJECT_ID")
-TOPIC_ID = os.getenv("TOPIC_ID")
-topic_path = publisher.topic_path(PROJECT_ID, TOPIC_ID)
-=======
 optimization_results = {}
->>>>>>> 2781553d
 
 
 class OptimizationRequest(BaseModel):
     start_date: str
-    granularity: str
+    granularity: int
     user_id: str
 
     @field_validator('start_date')
-    def validate_start_date(cls, value):
-        return dateUtil.validate_start_date(value)
+    def validate_start_date(cls, v):
+        return dateUtil.validate_start_date(v)
 
     @field_validator('granularity')
-    def validate_granularity(cls, value):
-        return dateUtil.validate_granularity(value)
+    def validate_granularity(cls, v):
+        return dateUtil.validate_granularity(v)
 
     @field_validator('user_id')
-    def validate_user_id(cls, value):
-        if not value or not isinstance(value, str) or '@' not in value:
+    def validate_user_id(cls, v):
+        if not v or not isinstance(v, str) or '@' not in v:
             raise ValueError("Invalid user_id format")
-<<<<<<< HEAD
-        return value
-=======
         return v
 
 
@@ -144,7 +105,6 @@
 class PortfolioAllocation(BaseModel):
     ticker: str
     allocation_percentage: float
->>>>>>> 2781553d
 
 
 class OptimizationResponse(BaseModel):
@@ -153,8 +113,6 @@
     message: str
 
 
-<<<<<<< HEAD
-=======
 class OptimizationResult(BaseModel):
     status: str
     message: str
@@ -453,7 +411,6 @@
         )
 
 
->>>>>>> 2781553d
 async def verify_token(x_api_key: str = Header(None, alias="X-API-key")) -> str:
     """
     Verify API key from request header.
@@ -509,35 +466,6 @@
     except Exception as e:
         logger.error(f"Unexpected Firebase token verification error: {str(e)}")
         raise HTTPException(status_code=401, detail=f"Token verification failed: {str(e)}")
-
-
-def publish_optimization_task(request: OptimizationRequest, task_id: str):
-    """
-    Publish optimization task to Pub/Sub
-
-    Args:
-        request (OptimizationRequest): Optimization request details
-        task_id (str): Unique task identifier
-    """
-    try:
-        # Prepare message data
-        message_data = {
-            'task_id': task_id,
-            'start_date': request.start_date,
-            'granularity': request.granularity,
-            'user_id': request.user_id
-        }
-
-        # Publish message to Pub/Sub
-        message_bytes = json.dumps(message_data).encode('utf-8')
-        future = publisher.publish(topic_path, message_bytes)
-        message_id = future.result()
-
-        logger.info(f"Published task {task_id} to Pub/Sub. Message ID: {message_id}")
-        return message_id
-    except Exception as e:
-        logger.error(f"Error publishing to Pub/Sub: {str(e)}")
-        raise HTTPException(status_code=500, detail=f"Pub/Sub publish error: {str(e)}")
 
 
 def get_user_portfolio_history(user_id: str) -> Dict[str, Any]:
@@ -604,35 +532,28 @@
         )
 
 
+@app.options("/{rest_of_path:path}")
+def preflight_handler():
+    headers = {
+        "Access-Control-Allow-Origin": "*",
+        "Access-Control-Allow-Methods": "GET, POST, OPTIONS",
+        "Access-Control-Allow-Headers": "Authorization, Content-Type, X-API-key",
+    }
+    return JSONResponse(status_code=200, headers=headers)
+
+
 @app.get("/")
 def read_root():
     return {"Status": "OK",
-<<<<<<< HEAD
-            "Message": "Welcome to Portfolio Optimization API (24-12-19.02)"
-=======
             "Message": "Welcome to Portfolio Optimization API (24-12-23.01)"
->>>>>>> 2781553d
             }
 
 
 @app.post("/optimize", response_model=OptimizationResponse)
 def optimize(
         request: OptimizationRequest,
+        background_tasks: BackgroundTasks,
         api_key: str = Depends(verify_token),
-<<<<<<< HEAD
-        user_claims: dict = Depends(verify_firebase_token)
-):
-    """Initiate portfolio optimization task.
-    1. Validate request data
-    2. Generate unique task ID
-    3. Publish optimization task to Pub/Sub
-    4. Return task ID and status
-    """
-    try:
-        task_id = str(uuid.uuid4())
-        publish_optimization_task(request, task_id)
-
-=======
         # user_claims: dict = Depends(verify_firebase_token)
 ) -> Dict[str, Any]:
     """
@@ -727,19 +648,17 @@
             task_id,
             request
         )
->>>>>>> 2781553d
         return {
             "task_id": task_id,
-            "status": "Success",
-            "message": "Please wait while we optimize your portfolio"
-        }
+            "status": "processing",
+            "message": "Optimization started"
+        }
+
     except Exception as e:
-        logger.error(f"Optimization initiation error: {str(e)}")
+        logger.error(f"Error starting optimization: {str(e)}")
         raise HTTPException(status_code=400, detail=str(e))
 
 
-<<<<<<< HEAD
-=======
 @app.get("/optimizers/{task_id}", response_model=OptimizationResult)
 def get_optimization_result(
         task_id: str,
@@ -779,16 +698,12 @@
     return result
 
 
->>>>>>> 2781553d
 @app.get("/users/{user_id}/portfolio-history")
 def get_user_portfolios(
         user_id: str,
         api_key: str = Depends(verify_token),
         user_claims: dict = Depends(verify_firebase_token)
 ) -> Dict[str, Any]:
-<<<<<<< HEAD
-    """Get user's optimized portfolio history"""
-=======
     """
     Retrieve complete portfolio optimization history for a specific user.
 
@@ -812,12 +727,12 @@
         HTTPException:
             - 400: If database query fails
     """
->>>>>>> 2781553d
     try:
-        logger.info(f"Retrieving portfolio history for user: {user_id}")
-        return get_user_portfolio_history(user_id)
+        logger.info(f"Fetching portfolio history for user: {user_id}")
+        result = get_user_portfolio_history(user_id)
+        return result
     except Exception as e:
-        logger.error(f"Error retrieving portfolio history: {str(e)}")
+        logger.error(f"Error fetching user portfolio history: {str(e)}")
         raise HTTPException(status_code=400, detail=str(e))
 
 
